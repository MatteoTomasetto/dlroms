# Written by: Nicola Rares Franco, Ph.D. (MOX, Department of Mathematics, Politecnico di Milano)
# 
# Scientific articles based on this Python package:
#
# [1] Franco et al., Mathematics of Computation (2023).
#     A deep learning approach to reduced order modelling of parameter dependent partial differential equations.
#     DOI: https://doi.org/10.1090/mcom/3781.
#
# [2] Franco et al., Neural Networks (2023).
#     Approximation bounds for convolutional neural networks in operator learning.
#     DOI: https://doi.org/10.1016/j.neunet.2023.01.029
#
# [3] Franco et al., Journal of Scientific Computing (2023). 
#     Mesh-Informed Neural Networks for Operator Learning in Finite Element Spaces.
#     DOI: https://doi.org/10.1007/s10915-023-02331-1
#
# [4] Vitullo, Colombo, Franco et al., Finite Elements in Analysis and Design (2024).
#     Nonlinear model order reduction for problems with microstructure using mesh informed neural networks.
#     DOI: https://doi.org/10.1016/j.finel.2023.104068
#
# Please cite the Author if you use this code for your work/research.

from numpy import load as npload
from numpy.random import rand as nprand, randn as nprandn
from torch import device as dev, Tensor, cat, zeros as tzeros, float as tfloat, tensor as ttensor

class Core(object):
    """Class for managing CPU and GPU Pytorch tensors. Objects of this class have the following attributes.
    
    Attributes
       device   (torch.device)  Underlying core. Equals either torch.device('cpu') or torch.device('cuda:0').
       
    """
    def __init__(self, device):
        """Creates a reference to the specified core.
        
        Input
            device  (str)   Device to be used (not case-sensitive). Accepted strings are 'CPU' and 'GPU'."""
        
        self.dtype = tfloat
        if(device.lower() == "cpu"):
            self.device = dev("cpu")
        else:
            self.device = dev("cuda:0")
                        
    def tensor(self, *arrays):
        """Transfers a collection of arrays to the corresponding core and turns them into a torch (float) tensors.
        
        Input
            *arrays   (numpy.ndarray, lists)     Arrays to be converted.
            
        Output 
            tuple of torch.Tensor objects.
        """
        if(len(arrays)==1):
            return ttensor(arrays[0], dtype = self.dtype, device = self.device)
        else:    
            return (*[ttensor(array, dtype = self.dtype, device = self.device) for array in arrays],)
    
    def zeros(self, *shape):
        """Returns a tensor with all entries equal to zero.
        
        Input
            *shape  (tuple of ints)     Shape of the tensor. E.g., self.zeros(2,3) creates a 2x3 tensor full of zeros.
            
        Output
            (torch.Tensor).
        """
        return tzeros(*shape, dtype = self.dtype, device = self.device)

<<<<<<< HEAD
=======
    def copy(self, x):
        return self.tensor(x.detach().cpu().numpy())
        
>>>>>>> b7c0396e
    def load(self, *paths):
        """Loads a list of arrays into a single tensor.
        
        Input
            paths (tuple of str)    Paths where each array is stored. These are assumed to be in .npy format.
                                    All the arrays must have the same shape (except for the first, batch, dimension).
        
        Output
            (torch.Tensor)."""
        res = []
        for path in paths:
            res.append(self.tensor(npload(path)))
        return cat(tuple(res))
    
    def rand(self, *dims):
        """Returns a tensor with random entries sampled uniformely from [0,1].
        
        Input
            *dims   (tuple of int)  Shape of the tensor.
            
        Output
            (torch.Tensor)."""
        return self.tensor(nprand(*dims))
    
    def randn(self, *dims):
        """Returns a tensor with random entries sampled independently from the normal distribution N(0,1).
        
        Input
            *dims   (tuple of int)  Shape of the tensor.
            
        Output
            (torch.Tensor)."""
        return self.tensor(nprandn(*dims))
        
    def __eq__(self, other):
        """Compares two cores.
        
        Input
            other   (dlroms.cores.Core)     Core to be compared with the current one.
            
        Output
            (bool) returns True if the two cores both refer to the CPU or GPU respectively."""
        return self.device == other.device
    
CPU = Core("CPU")
GPU = Core("GPU")
from torch.cuda import is_available
dv = GPU if(is_available()) else CPU

def coreof(u):
    """Returns the core where the given tensor is stored.
    
    Input
        u   (torch.Tensor)
        
    Output
        (dlroms.cores.Core)."""
    
    if(isinstance(u, Tensor)):
        if(u.device == CPU.device):
            return CPU
        elif(u.device == GPU.device):
            return GPU
        else:
            raise RuntimeError("Unknown core.")
    else:
        raise RuntimeError("Can only retrieve the core of a torch tensor.")<|MERGE_RESOLUTION|>--- conflicted
+++ resolved
@@ -68,12 +68,11 @@
         """
         return tzeros(*shape, dtype = self.dtype, device = self.device)
 
-<<<<<<< HEAD
-=======
+
     def copy(self, x):
         return self.tensor(x.detach().cpu().numpy())
         
->>>>>>> b7c0396e
+
     def load(self, *paths):
         """Loads a list of arrays into a single tensor.
         
