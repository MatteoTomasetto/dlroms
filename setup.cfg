--- conflicted
+++ resolved
@@ -1,15 +1,8 @@
 [metadata]
-<<<<<<< HEAD
 name = dlroms - Matteo Tomasetto
-version = 2.0.2
+version = 2.1.8
 author = Matteo Tomasetto
 author_email = matteo.tomasetto@polimi.it
-=======
-name = dlroms - Nicola R Franco
-version = 2.1.8
-author = Nicola R Franco
-author_email = nicolarares.franco@polimi.it
->>>>>>> b7c0396e
 description = A package for constructing Deep Learning based Reduced Order Models (DL-ROMs)
 long_description = file: README.md
 long_description_content_type = text/markdown
